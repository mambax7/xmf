<?php
/*
 You may not change or alter any portion of this comment or credits
 of supporting developers from this source code or any supporting source code
 which is considered copyrighted (c) material of the original comment or credit authors.

 This program is distributed in the hope that it will be useful,
 but WITHOUT ANY WARRANTY; without even the implied warranty of
 MERCHANTABILITY or FITNESS FOR A PARTICULAR PURPOSE.
 */

namespace Xmf\Jwt;

use Xmf\Key\KeyAbstract;
use Xmf\Key\StorageInterface;

/**
 * Build a token
 *
 * @category  Xmf\Jwt\TokenFactory
 * @package   Xmf
 * @author    Richard Griffith <richard@geekwright.com>
<<<<<<< HEAD
 * @copyright 2018 XOOPS Project (https://xoops.org)
=======
 * @copyright 2016-2018 XOOPS Project (https://xoops.org)
>>>>>>> 5422c112
 * @license   GNU GPL 2 or later (http://www.gnu.org/licenses/gpl-2.0.html)
 * @link      https://xoops.org
 */
class TokenFactory
{
    /**
     * Create a JSON Web Token string
     *
     * @param KeyAbstract|string $key              the key to use to sign the token, or name of key to build
     * @param array|\Traversable $payload          traversable set of claims, claim => value
     * @param int                $expirationOffset seconds from now that token will expire. If not specified,
     *                                             an "exp" claim will not be added or updated
     *
     * @return string a token string returned from JsonWebToken::create()
     *
     * @throws \DomainException
     * @throws \InvalidArgumentException
     * @throws \UnexpectedValueException
     */
    public static function build($key, $payload, $expirationOffset = 0)
    {
        $key = ($key instanceof KeyAbstract) ? $key : KeyFactory::build($key);
        $token = new JsonWebToken($key);
        return $token->create($payload, $expirationOffset);
    }
}<|MERGE_RESOLUTION|>--- conflicted
+++ resolved
@@ -20,11 +20,7 @@
  * @category  Xmf\Jwt\TokenFactory
  * @package   Xmf
  * @author    Richard Griffith <richard@geekwright.com>
-<<<<<<< HEAD
- * @copyright 2018 XOOPS Project (https://xoops.org)
-=======
  * @copyright 2016-2018 XOOPS Project (https://xoops.org)
->>>>>>> 5422c112
  * @license   GNU GPL 2 or later (http://www.gnu.org/licenses/gpl-2.0.html)
  * @link      https://xoops.org
  */
