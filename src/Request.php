<?php
/*
 You may not change or alter any portion of this comment or credits
 of supporting developers from this source code or any supporting source code
 which is considered copyrighted (c) material of the original comment or credit authors.

 This program is distributed in the hope that it will be useful,
 but WITHOUT ANY WARRANTY; without even the implied warranty of
 MERCHANTABILITY or FITNESS FOR A PARTICULAR PURPOSE.
 */

namespace Xmf;

/**
 * Request Class
 *
 * This class serves to provide a common interface to access
 * request variables.  This includes $_POST, $_GET, and naturally $_REQUEST.  Variables
 * can be passed through an input filter to avoid injection or returned raw.
 *
 * @category  Xmf\Request
 * @package   Xmf
 * @author    Richard Griffith <richard@geekwright.com>
 * @author    trabis <lusopoemas@gmail.com>
 * @author    Joomla!
 * @copyright 2011-2023 XOOPS Project (https://xoops.org)
 * @license   GNU GPL 2.0 or later (https://www.gnu.org/licenses/gpl-2.0.html)
 * @link      https://xoops.org
 */
class Request
{
    /**
     * Available masks for cleaning variables
     */
    const MASK_NO_TRIM    = 1;
    const MASK_ALLOW_RAW  = 2;
    const MASK_ALLOW_HTML = 4;

    /**
     * Gets the request method
     *
     * @return string
     */
    public static function getMethod()
    {
        $method = strtoupper($_SERVER['REQUEST_METHOD']);

        return $method;
    }

    /**
     * Fetches and returns a given variable.
     *
     * The default behaviour is fetching variables depending on the
     * current request method: GET and HEAD will result in returning
     * an entry from $_GET, POST and PUT will result in returning an
     * entry from $_POST.
     *
     * You can force the source by setting the $hash parameter:
     *
     *  - post       $_POST
     *  - get        $_GET
     *  - files      $_FILES
     *  - cookie     $_COOKIE
     *  - env        $_ENV
     *  - server     $_SERVER
     *  - method     via current $_SERVER['REQUEST_METHOD']
     *  - default    $_REQUEST
     *
     * @param string $name    Variable name
     * @param mixed  $default Default value if the variable does not exist
     * @param string $hash    Source of variable value (POST, GET, FILES, COOKIE, METHOD)
     * @param string $type    Return type for the variable (INT, FLOAT, BOOLEAN, WORD,
     *                         ALPHANUM, CMD, BASE64, STRING, ARRAY, PATH, NONE) For more
     *                         information see FilterInput::clean().
     * @param int    $mask    Filter mask for the variable
     *
     * @return mixed Requested variable
     */
    public static function getVar($name, $default = null, $hash = 'default', $type = 'none', $mask = 0)
    {
        // Ensure hash and type are uppercase
        $hash = strtoupper($hash);
        if ('METHOD' === $hash) {
            $hash = static::getMethod();
        }
        $type = strtoupper($type);

        // Get the input hash
        switch ($hash) {
            case 'GET':
                $input = &$_GET;
                break;
            case 'POST':
                $input = &$_POST;
                break;
            case 'FILES':
                $input = &$_FILES;
                break;
            case 'COOKIE':
                $input = &$_COOKIE;
                break;
            case 'ENV':
                $input = &$_ENV;
                break;
            case 'SERVER':
                $input = &$_SERVER;
                break;
            default:
                $input = &$_REQUEST;
                break;
        }

        if (isset($input[$name]) && null !== $input[$name]) {
            // Get the variable from the input hash and clean it
            $var = static::cleanVar($input[$name], $mask, $type);

            // Handle magic quotes compatibility
            if (function_exists('get_magic_quotes_gpc')
                && @get_magic_quotes_gpc() && ($var != $default)
                && ('FILES' !== $hash)
            ) {
                $var = static::stripSlashesRecursive($var);
            }
        } elseif (null !== $default) {
            // Clean the default value
            $var = static::cleanVar($default, $mask, $type);
        } else {
            $var = $default;

        }

        return $var;
    }

    /**
     * Fetches and returns a given filtered variable. The integer
     * filter will allow only digits to be returned. This is currently
     * only a proxy function for getVar().
     *
     * See getVar() for more in-depth documentation on the parameters.
     *
     * @param string $name    Variable name
     * @param int    $default Default value if the variable does not exist
     * @param string $hash    Where the var should come from (POST, GET, FILES, COOKIE, METHOD)
     *
     * @return int Requested variable
     */
    public static function getInt($name, $default = 0, $hash = 'default')
    {
        return static::getVar($name, $default, $hash, 'int');
    }

    /**
     * Fetches and returns a given filtered variable.  The float
     * filter only allows digits and periods.  This is currently
     * only a proxy function for getVar().
     *
     * See getVar() for more in-depth documentation on the parameters.
     *
     * @param string $name    Variable name
     * @param float  $default Default value if the variable does not exist
     * @param string $hash    Where the var should come from (POST, GET, FILES, COOKIE, METHOD)
     *
     * @return float Requested variable
     */
    public static function getFloat($name, $default = 0.0, $hash = 'default')
    {
        return static::getVar($name, $default, $hash, 'float');
    }

    /**
     * Fetches and returns a given filtered variable. The bool
     * filter will only return true/false bool values. This is
     * currently only a proxy function for getVar().
     *
     * See getVar() for more in-depth documentation on the parameters.
     *
     * @param string $name    Variable name
     * @param bool   $default Default value if the variable does not exist
     * @param string $hash    Where the var should come from (POST, GET, FILES, COOKIE, METHOD)
     *
     * @return bool Requested variable
     */
    public static function getBool($name, $default = false, $hash = 'default')
    {
        return static::getVar($name, $default, $hash, 'bool');
    }

    /**
     * Fetches and returns a given filtered variable. The word
     * filter only allows the characters [A-Za-z_]. This is currently
     * only a proxy function for getVar().
     *
     * See getVar() for more in-depth documentation on the parameters.
     *
     * @param string $name    Variable name
     * @param string $default Default value if the variable does not exist
     * @param string $hash    Where the var should come from (POST, GET, FILES, COOKIE, METHOD)
     *
     * @return string Requested variable
     */
    public static function getWord($name, $default = '', $hash = 'default')
    {
        return static::getVar($name, $default, $hash, 'word');
    }

    /**
     * Fetches and returns a given filtered variable. The cmd filter only allows the characters
     * [A-Za-z0-9.-_] and returns in lower case. This is currently a proxy function for getVar().
     *
     * See getVar() for more in-depth documentation on the parameters.
     *
     * @param string $name    Variable name
     * @param string $default Default value if the variable does not exist
     * @param string $hash    Where the var should come from (POST, GET, FILES, COOKIE, METHOD)
     *
     * @return string Requested variable
     */
    public static function getCmd($name, $default = '', $hash = 'default')
    {
        return static::getVar($name, $default, $hash, 'cmd');
    }

    /**
     * Fetches and returns a given filtered variable. The string
     * filter deletes 'bad' HTML code, if not overridden by the mask.
     * This is currently only a proxy function for getVar().
     *
     * See getVar() for more in-depth documentation on the parameters.
     *
     * @param string $name    Variable name
     * @param string $default Default value if the variable does not exist
     * @param string $hash    Where the var should come from (POST, GET, FILES, COOKIE, METHOD)
     * @param int    $mask    Filter mask for the variable
     *
     * @return string Requested variable
     */
    public static function getString($name, $default = '', $hash = 'default', $mask = 0)
    {
        // Cast to string, in case static::MASK_ALLOW_RAW was specified for mask
        return (string) static::getVar($name, $default, $hash, 'string', $mask);
    }

    /**
     * Fetches and returns an array
     *
     * @param string $name    Variable name
     * @param mixed  $default Default value if the variable does not exist
     * @param string $hash    Where the var should come from (POST, GET, FILES, COOKIE, METHOD)
     *
     * @return array
     */
    public static function getArray($name, $default = array(), $hash = 'default')
    {
        return static::getVar($name, $default, $hash, 'array');
    }

    /**
     * Fetches and returns raw text
     *
     * @param string $name    Variable name
     * @param string $default Default value if the variable does not exist
     * @param string $hash    Where the var should come from (POST, GET, FILES, COOKIE, METHOD)
     *
     * @return string Requested variable
     */
    public static function getText($name, $default = '', $hash = 'default')
    {
        return (string) static::getVar($name, $default, $hash, 'string', static::MASK_ALLOW_RAW);
    }

    /**
     * Fetches and returns a web url
     *
     * @param string $name    Variable name
     * @param string $default Default value if the variable does not exist
     * @param string $hash    Where the var should come from (POST, GET, FILES, COOKIE, METHOD)
     *
     * @return string Requested variable
     */
    public static function getUrl($name, $default = '', $hash = 'default')
    {
        return (string) static::getVar($name, $default, $hash, 'weburl');
    }

    /**
     * Fetches and returns a file (or web) path
     *
     * @param string $name    Variable name
     * @param string $default Default value if the variable does not exist
     * @param string $hash    Where the var should come from (POST, GET, FILES, COOKIE, METHOD)
     *
     * @return string Requested variable
     */
    public static function getPath($name, $default = '', $hash = 'default')
    {
        return (string) static::getVar($name, $default, $hash, 'path');
    }

    /**
     * Fetches and returns an email address
     *
     * @param string $name    Variable name
     * @param string $default Default value if the variable does not exist
     * @param string $hash    Where the var should come from (POST, GET, FILES, COOKIE, METHOD)
     *
     * @return string email address or default if invalid
     */
    public static function getEmail($name, $default = '', $hash = 'default')
    {
        $ret = (string) static::getVar($name, $default, $hash, 'email');
        return empty($ret) ? $default : $ret;
    }

    /**
     * Fetches and returns an IP address
     *
     * @param string $name    Variable name
     * @param string $default Default value if the variable does not exist
     * @param string $hash    Where the var should come from (POST, GET, FILES, COOKIE, METHOD)
     *
     * @return string IP address or default if invalid
     */
    public static function getIP($name, $default = '', $hash = 'default')
    {
        $ret = (string) static::getVar($name, $default, $hash, 'ip');
        return empty($ret) ? $default : $ret;
    }

    /**
     * get request header
     *
     * @param string      $headerName name of header to retrieve, case-insensitive
     * @param string|null $default    default to return if named header is not found
     *
     * @return string header value or default if header was not found
     */
    public static function getHeader($headerName, $default = '')
    {
        /** @var string[] $headers */
        static $headers = null;

        if (null === $headers) {
            $headers = array();
            if (function_exists('apache_request_headers')) {
                $rawHeaders = apache_request_headers();
                foreach ($rawHeaders as $name => $value) {
                    $headers[strtolower($name)] = $value;
                }
            } else {
                // From joyview - https://php.net/manual/en/function.getallheaders.php
                foreach ($_SERVER as $name => $value) {
<<<<<<< HEAD
                    if (substr($name, 0, 5) === 'HTTP_') {
                        $translatedName = (string)str_replace(' ', '-', strtolower(str_replace('_', ' ', substr($name, 5))));
=======
                    if ('HTTP_' === substr($name, 0, 5)) {
                        $translatedName = str_replace(' ', '-', strtolower(str_replace('_', ' ', substr($name, 5))));
>>>>>>> 92a66fb3
                        $headers[$translatedName] = $value;
                    }
                }
            }
        }

        $name = strtolower($headerName);
        if (isset($headers[$name])) {
            return static::cleanVar($headers[$name]);
        }
        return $default;
    }

    /**
     * See if a variable exists in one of the request hashes
     *
     * @param string $name variable to look for
     * @param string $hash hash to check
     *
     * @return bool True if hash has an element 'name', otherwise false
     */
    public static function hasVar($name, $hash = 'default')
    {
        $hash = strtoupper($hash);
        if ('METHOD' === $hash) {
            $hash = strtoupper($_SERVER['REQUEST_METHOD']);
        }

        // Get the requested hash and determine existing value
        $original = static::get($hash, static::MASK_ALLOW_RAW);
        if (isset($original[$name])) {
            return true;
        }
        return false;
    }

    /**
     * Set a variable in one of the request variables
     *
     * @param string $name      Name
     * @param string $value     Value
     * @param string $hash      Hash
     * @param bool   $overwrite Boolean
     *
     * @return string Previous value
     */
    public static function setVar($name, $value = null, $hash = 'method', $overwrite = true)
    {
        $hash = strtoupper($hash);
        if ('METHOD' === $hash) {
            $hash = strtoupper($_SERVER['REQUEST_METHOD']);
        }

        // Get the requested hash and determine existing value
        $original = static::get($hash, static::MASK_ALLOW_RAW);
        if (isset($original[$name])) {
            $previous = $original[$name];
            // don't overwrite value unless asked
            if (!$overwrite) {
                return $previous;
            }
        } else {
            $previous = null;
        }

        // set the value
        switch ($hash) {
            case 'GET':
                $_GET[$name] = $value;
                $_REQUEST[$name] = $value;
                break;
            case 'POST':
                $_POST[$name] = $value;
                $_REQUEST[$name] = $value;
                break;
            case 'REQUEST':
                $_REQUEST[$name] = $value;
                break;
            case 'COOKIE':
                $_COOKIE[$name] = $value;
                $_REQUEST[$name] = $value;
                break;
            case 'FILES':
                $_FILES[$name] = $value;
                break;
            case 'ENV':
                $_ENV['name'] = $value;
                break;
            case 'SERVER':
                $_SERVER['name'] = $value;
                break;
        }

        return $previous;
    }

    /**
     * Fetches and returns a request array.
     *
     * The default behaviour is fetching variables depending on the
     * current request method: GET and HEAD will result in returning
     * $_GET, POST and PUT will result in returning $_POST.
     *
     * You can force the source by setting the $hash parameter:
     *
     *  - post        $_POST
     *  - get         $_GET
     *  - files       $_FILES
     *  - cookie      $_COOKIE
     *  - env         $_ENV
     *  - server      $_SERVER
     *  - method      via current $_SERVER['REQUEST_METHOD']
     *  - default     $_REQUEST
     *
     * @param string $hash to get (POST, GET, FILES, METHOD)
     * @param int    $mask Filter mask for the variable
     *
     * @return mixed Request hash
     */
    public static function get($hash = 'default', $mask = 0)
    {
        $hash = strtoupper($hash);

        if ('METHOD' === $hash) {
            $hash = strtoupper($_SERVER['REQUEST_METHOD']);
        }

        switch ($hash) {
            case 'GET':
                $input = $_GET;
                break;
            case 'POST':
                $input = $_POST;
                break;
            case 'FILES':
                $input = $_FILES;
                break;
            case 'COOKIE':
                $input = $_COOKIE;
                break;
            case 'ENV':
                $input = &$_ENV;
                break;
            case 'SERVER':
                $input = &$_SERVER;
                break;
            default:
                $input = $_REQUEST;
                break;
        }

        // Handle magic quotes compatibility
        if (function_exists('get_magic_quotes_gpc') && @get_magic_quotes_gpc() && ('FILES' !== $hash)) {
            $input = static::stripSlashesRecursive($input);
        }

        $result = static::cleanVars($input, $mask);

        return $result;
    }

    /**
     * Sets a request variable
     *
     * @param array  $array       An associative array of key-value pairs
     * @param string $hash        The request variable to set (POST, GET, FILES, METHOD)
     * @param bool   $overwrite   If true and an existing key is found, the value is overwritten,
     *                            otherwise it is ignored
     *
     * @return void
     */
    public static function set($array, $hash = 'method', $overwrite = true)
    {
        foreach ($array as $key => $value) {
            static::setVar($key, $value, $hash, $overwrite);
        }
    }

    /**
     * Clean up an input variable.
     *
     * @param mixed  $var  The input variable.
     * @param int    $mask Filter bit mask.
     *                      - 1=no trim: If this flag is cleared and the input is a string,
     *                        the string will have leading and trailing whitespace trimmed.
     *                      - 2=allow_raw: If set, no more filtering is performed, higher bits are ignored.
     *                      - 4=allow_html: HTML is allowed, but passed through a safe HTML filter first.
     *                        If set, no more filtering is performed.
     *                      - If no bits other than the 1 bit is set, a strict filter is applied.
     * @param string $type The variable type. See {@link FilterInput::clean()}.
     *
     * @return string
     */
    protected static function cleanVar($var, $mask = 0, $type = null)
    {
        // Static input filters for specific settings
        static $noHtmlFilter = null;
        static $safeHtmlFilter = null;

        // convert $var in array if $type is ARRAY
        if ('array' === strtolower((string)$type) && !is_array($var)) {
            $var = array($var);
        }

        // If the no trim flag is not set, trim the variable
        if (!($mask & static::MASK_NO_TRIM) && is_string($var)) {
            $var = trim($var);
        }

        // Now we handle input filtering
        // If the 'allow raw' flag is set, do not modify the variable
        if (!($mask & static::MASK_ALLOW_RAW)) {
            if ($mask & static::MASK_ALLOW_HTML) {
                // If the allow html flag is set, apply a safe html filter to the variable
                if (null === $safeHtmlFilter) {
                    $safeHtmlFilter = FilterInput::getInstance(array(), array(), 1, 1);
                }
                $var = $safeHtmlFilter->cleanVar($var, $type);
            } else {
                // Since no allow flags were set, we will apply the most strict filter to the variable
                if (null === $noHtmlFilter) {
                    $noHtmlFilter = FilterInput::getInstance();
                }
                $var = $noHtmlFilter::clean($var, $type);
            }
        }

        return $var;
    }

    /**
     * Clean up an array of variables.
     *
     * @param mixed  $var  The input variable.
     * @param int    $mask Filter bit mask. See {@link Request::cleanVar()}
     * @param string $type The variable type. See {@link FilterInput::clean()}.
     *
     * @return string
     */
    protected static function cleanVars($var, $mask = 0, $type = null)
    {
        if (is_array($var)) {
            foreach ($var as $key => &$value) {
                $value = static::cleanVars($value, $mask, $type);
            }
        } else {
            $var = static::cleanVar($var, $mask, $type);
        }

        return $var;
    }

    /**
     * Strips slashes recursively on an array
     *
     * @param string|array $value string of Array of (nested arrays of) strings
     *
     * @return array The input array with stripslashes applied to it
     */
    protected static function stripSlashesRecursive($value)
    {
        $value = is_array($value)
            ? array_map(array(get_called_class(), 'stripSlashesRecursive'), $value)
            : stripslashes($value);

        return $value;
    }
}<|MERGE_RESOLUTION|>--- conflicted
+++ resolved
@@ -351,13 +351,9 @@
             } else {
                 // From joyview - https://php.net/manual/en/function.getallheaders.php
                 foreach ($_SERVER as $name => $value) {
-<<<<<<< HEAD
-                    if (substr($name, 0, 5) === 'HTTP_') {
+                    if ('HTTP_' === substr($name, 0, 5)) {
                         $translatedName = (string)str_replace(' ', '-', strtolower(str_replace('_', ' ', substr($name, 5))));
-=======
-                    if ('HTTP_' === substr($name, 0, 5)) {
-                        $translatedName = str_replace(' ', '-', strtolower(str_replace('_', ' ', substr($name, 5))));
->>>>>>> 92a66fb3
+
                         $headers[$translatedName] = $value;
                     }
                 }
